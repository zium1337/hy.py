--- conflicted
+++ resolved
@@ -3,17 +3,10 @@
 build-backend = "setuptools.build_meta"
 
 [project]
-<<<<<<< HEAD
-name = "hy.py"
+name = "hypixelv2.py"
 version = "0.2.0"
 authors = [
-    {name="zium1337", email="imflo7dxepij678t7z4@gmail.com"}
-=======
-name = "hypixelv2.py"
-version = "0.1.3"
-authors = [
     {name="zium1337", email="imflo7dxepij678t7zz4@gmail.com"}
->>>>>>> 88ae567b
 ]
 description = "Hypixel API Wrapper for Python"
 readme = "README.md"
